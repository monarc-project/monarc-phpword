--- conflicted
+++ resolved
@@ -18,12 +18,8 @@
         - php: 7.0
           env: COVERAGE=1
         - php: 5.3
-<<<<<<< HEAD
           dist: precise
-          env: COMPOSER_MEMORY_LIMIT=2G
-=======
           env: COMPOSER_MEMORY_LIMIT=3G
->>>>>>> 5b34391e
         - php: 7.3
           env: DEPENDENCIES="--ignore-platform-reqs"
     exclude:
