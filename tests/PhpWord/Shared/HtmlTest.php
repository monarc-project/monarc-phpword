--- conflicted
+++ resolved
@@ -634,7 +634,6 @@
     }
 
     /**
-<<<<<<< HEAD
      * Tests checkbox input field
      */
     public function testInputCheckbox() 
@@ -651,7 +650,9 @@
 
         $this->assertTrue($doc->elementExists('/w:document/w:body/w:p[2]/w:r/w:fldChar/w:ffData/w:checkBox'));
         $this->assertEquals(0, $doc->getElement('/w:document/w:body/w:p[2]/w:r/w:fldChar/w:ffData/w:checkBox/w:checked')->getAttribute('w:val'));
-=======
+    }
+
+   /**
     * Parse widths in tables and cells, which also allows for controlling column width
     */
     public function testParseTableAndCellWidth()
@@ -919,6 +920,5 @@
         Html::addHtml($section, $html);
         $doc = TestHelperDOCX::getDocument($phpWord, 'Word2007');
         $this->assertTrue(is_object($doc));
->>>>>>> d592b8e4
     }
 }