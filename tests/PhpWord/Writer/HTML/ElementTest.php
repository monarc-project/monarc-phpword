<?php
/**
 * This file is part of PHPWord - A pure PHP library for reading and writing
 * word processing documents.
 *
 * PHPWord is free software distributed under the terms of the GNU Lesser
 * General Public License version 3 as published by the Free Software Foundation.
 *
 * For the full copyright and license information, please read the LICENSE
 * file that was distributed with this source code. For the full list of
 * contributors, visit https://github.com/PHPOffice/PHPWord/contributors.
 *
 * @see         https://github.com/PHPOffice/PHPWord
 * @copyright   2010-2018 PHPWord contributors
 * @license     http://www.gnu.org/licenses/lgpl.txt LGPL version 3
 */

namespace PhpOffice\PhpWord\Writer\HTML;

use PhpOffice\PhpWord\Element\Text as TextElement;
<<<<<<< HEAD
=======
use PhpOffice\PhpWord\Element\TrackChange;
>>>>>>> 992d8425
use PhpOffice\PhpWord\PhpWord;
use PhpOffice\PhpWord\Writer\HTML;
use PhpOffice\PhpWord\Writer\HTML\Element\Text;

/**
 * Test class for PhpOffice\PhpWord\Writer\HTML\Element subnamespace
 */
class ElementTest extends \PHPUnit\Framework\TestCase
{
    /**
     * Test unmatched elements
     */
    public function testUnmatchedElements()
    {
        $elements = array('Container', 'Footnote', 'Image', 'Link', 'ListItem', 'Table', 'Title', 'Bookmark');
        foreach ($elements as $element) {
            $objectClass = 'PhpOffice\\PhpWord\\Writer\\HTML\\Element\\' . $element;
            $parentWriter = new HTML();
            $newElement = new \PhpOffice\PhpWord\Element\PageBreak();
            $object = new $objectClass($parentWriter, $newElement);

            $this->assertEquals('', $object->write());
        }
    }

    /**
     * Test write element text
     */
    public function testWriteTextElement()
    {
        $object = new Text(new HTML(), new TextElement(htmlspecialchars('A', ENT_COMPAT, 'UTF-8')));
        $object->setOpeningText(htmlspecialchars('-', ENT_COMPAT, 'UTF-8'));
        $object->setClosingText(htmlspecialchars('-', ENT_COMPAT, 'UTF-8'));
        $object->setWithoutP(true);

        $this->assertEquals(htmlspecialchars('-A-', ENT_COMPAT, 'UTF-8'), $object->write());
    }

    /**
<<<<<<< HEAD
     * Tests writing table with col span
     */
    public function testWriteColSpan()
    {
        $phpWord = new PhpWord();
        $section = $phpWord->addSection();
        $table = $section->addTable();
        $row1 = $table->addRow();
        $cell11 = $row1->addCell(1000, array('gridSpan' => 2));
        $cell11->addText('cell spanning 2 bellow');
        $row2 = $table->addRow();
        $cell21 = $row2->addCell(500);
        $cell21->addText('first cell');
        $cell22 = $row2->addCell(500);
        $cell22->addText('second cell');

        $dom = $this->getAsHTML($phpWord);
        echo $dom->saveHTML();

        $xpath = new \DOMXpath($dom);

        $this->assertTrue($xpath->query('/html/body/table/tr[1]/td')->length == 1);
        $this->assertEquals('2', $xpath->query('/html/body/table/tr/td[1]')->item(0)->attributes->getNamedItem('colspan')->textContent);
        $this->assertTrue($xpath->query('/html/body/table/tr[2]/td')->length == 2);
    }

    /**
     * Tests writing table with row span
     */
    public function testWriteRowSpan()
    {
        $phpWord = new PhpWord();
        $section = $phpWord->addSection();
        $table = $section->addTable();

        $row1 = $table->addRow();
        $row1->addCell(1000, array('vMerge' => 'restart'))->addText('row spanning 3 bellow');
        $row1->addCell(500)->addText('first cell being spanned');

        $row2 = $table->addRow();
        $row2->addCell(null, array('vMerge' => 'continue'));
        $row2->addCell(500)->addText('second cell being spanned');

        $row3 = $table->addRow();
        $row3->addCell(null, array('vMerge' => 'continue'));
        $row3->addCell(500)->addText('third cell being spanned');

        $dom = $this->getAsHTML($phpWord);
        echo $dom->saveHTML();

        $xpath = new \DOMXpath($dom);

        $this->assertTrue($xpath->query('/html/body/table/tr[1]/td')->length == 2);
        $this->assertEquals('3', $xpath->query('/html/body/table/tr[1]/td[1]')->item(0)->attributes->getNamedItem('rowspan')->textContent);
        $this->assertTrue($xpath->query('/html/body/table/tr[2]/td')->length == 1);
    }

    private function getAsHTML(PhpWord $phpWord)
    {
        $htmlWriter = new HTML($phpWord);
        $dom = new \DOMDocument();
        $dom->loadHTML($htmlWriter->getContent());

        return $dom;
=======
     * Test write TrackChange
     */
    public function testWriteTrackChanges()
    {
        $phpWord = new PhpWord();
        $section = $phpWord->addSection();
        $text = $section->addText('my dummy text');
        $text->setChangeInfo(TrackChange::INSERTED, 'author name');
        $text2 = $section->addText('my other text');
        $text2->setTrackChange(new TrackChange(TrackChange::DELETED, 'another author', new \DateTime()));

        $htmlWriter = new HTML($phpWord);
        $dom = new \DOMDocument();
        $dom->loadHTML($htmlWriter->getContent());
        $xpath = new \DOMXpath($dom);

        $this->assertTrue($xpath->query('/html/body/p[1]/ins')->length == 1);
        $this->assertTrue($xpath->query('/html/body/p[2]/del')->length == 1);
>>>>>>> 992d8425
    }
}<|MERGE_RESOLUTION|>--- conflicted
+++ resolved
@@ -18,10 +18,7 @@
 namespace PhpOffice\PhpWord\Writer\HTML;
 
 use PhpOffice\PhpWord\Element\Text as TextElement;
-<<<<<<< HEAD
-=======
 use PhpOffice\PhpWord\Element\TrackChange;
->>>>>>> 992d8425
 use PhpOffice\PhpWord\PhpWord;
 use PhpOffice\PhpWord\Writer\HTML;
 use PhpOffice\PhpWord\Writer\HTML\Element\Text;
@@ -61,7 +58,25 @@
     }
 
     /**
-<<<<<<< HEAD
+     * Test write TrackChange
+     */
+    public function testWriteTrackChanges()
+    {
+        $phpWord = new PhpWord();
+        $section = $phpWord->addSection();
+        $text = $section->addText('my dummy text');
+        $text->setChangeInfo(TrackChange::INSERTED, 'author name');
+        $text2 = $section->addText('my other text');
+        $text2->setTrackChange(new TrackChange(TrackChange::DELETED, 'another author', new \DateTime()));
+
+        $dom = $this->getAsHTML($phpWord);
+        $xpath = new \DOMXpath($dom);
+
+        $this->assertTrue($xpath->query('/html/body/p[1]/ins')->length == 1);
+        $this->assertTrue($xpath->query('/html/body/p[2]/del')->length == 1);
+    }
+
+    /**
      * Tests writing table with col span
      */
     public function testWriteColSpan()
@@ -79,8 +94,6 @@
         $cell22->addText('second cell');
 
         $dom = $this->getAsHTML($phpWord);
-        echo $dom->saveHTML();
-
         $xpath = new \DOMXpath($dom);
 
         $this->assertTrue($xpath->query('/html/body/table/tr[1]/td')->length == 1);
@@ -110,8 +123,6 @@
         $row3->addCell(500)->addText('third cell being spanned');
 
         $dom = $this->getAsHTML($phpWord);
-        echo $dom->saveHTML();
-
         $xpath = new \DOMXpath($dom);
 
         $this->assertTrue($xpath->query('/html/body/table/tr[1]/td')->length == 2);
@@ -126,25 +137,5 @@
         $dom->loadHTML($htmlWriter->getContent());
 
         return $dom;
-=======
-     * Test write TrackChange
-     */
-    public function testWriteTrackChanges()
-    {
-        $phpWord = new PhpWord();
-        $section = $phpWord->addSection();
-        $text = $section->addText('my dummy text');
-        $text->setChangeInfo(TrackChange::INSERTED, 'author name');
-        $text2 = $section->addText('my other text');
-        $text2->setTrackChange(new TrackChange(TrackChange::DELETED, 'another author', new \DateTime()));
-
-        $htmlWriter = new HTML($phpWord);
-        $dom = new \DOMDocument();
-        $dom->loadHTML($htmlWriter->getContent());
-        $xpath = new \DOMXpath($dom);
-
-        $this->assertTrue($xpath->query('/html/body/p[1]/ins')->length == 1);
-        $this->assertTrue($xpath->query('/html/body/p[2]/del')->length == 1);
->>>>>>> 992d8425
     }
 }