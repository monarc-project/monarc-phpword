--- conflicted
+++ resolved
@@ -507,7 +507,6 @@
     }
 
     /**
-<<<<<<< HEAD
      * Transforms a CSS border style into a word border style
      *
      * @param string $cssBorderStyle
@@ -524,17 +523,15 @@
             default:
                 return 'single';
         }
-=======
+    }
+
+    /**
      * Parse line break
-     *
-     * @param \PhpOffice\PhpWord\Element\AbstractContainer $element
-     * @return null
-     */
+    *
+    * @param \PhpOffice\PhpWord\Element\AbstractContainer $element
+    */
     private static function parseLineBreak($element)
     {
         $element->addTextBreak();
-
-        return null;
->>>>>>> f7afdebb
     }
 }