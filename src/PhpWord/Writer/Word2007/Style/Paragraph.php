--- conflicted
+++ resolved
@@ -103,12 +103,9 @@
             $xmlWriter->endElement();
         }
 
-<<<<<<< HEAD
-=======
         //Right to left
         $xmlWriter->writeElementIf($styles['bidi'] === true, 'w:bidi');
 
->>>>>>> 0beeb275
         //Paragraph contextualSpacing
         $xmlWriter->writeElementIf($styles['contextualSpacing'] === true, 'w:contextualSpacing');
 
