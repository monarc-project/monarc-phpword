--- conflicted
+++ resolved
@@ -9,8 +9,8 @@
 
 namespace PhpOffice\PhpWord\Writer\Word2007;
 
+use PhpOffice\PhpWord\Element\Footnote;
 use PhpOffice\PhpWord\Element\Endnote;
-use PhpOffice\PhpWord\Element\Footnote;
 use PhpOffice\PhpWord\Shared\XMLWriter;
 
 /**
@@ -81,15 +81,9 @@
     /**
      * Write note item
      *
-<<<<<<< HEAD
      * @param \PhpOffice\PhpWord\Shared\XMLWriter $xmlWriter
      * @param \PhpOffice\PhpWord\Element\Footnote|\PhpOffice\PhpWord\Element\Endnote $element
-     * @param boolean $withoutP
-=======
-     * @param XMLWriter $xmlWriter
-     * @param Footnote|Endnote $element
->>>>>>> 898be23a
-     * @param string $notesTypes
+          * @param string $notesTypes
      */
     protected function writeNote(XMLWriter $xmlWriter, $element, $notesTypes = 'footnotes')
     {
