<?php
/**
 * This file is part of PHPWord - A pure PHP library for reading and writing
 * word processing documents.
 *
 * PHPWord is free software distributed under the terms of the GNU Lesser
 * General Public License version 3 as published by the Free Software Foundation.
 *
 * For the full copyright and license information, please read the LICENSE
 * file that was distributed with this source code. For the full list of
 * contributors, visit https://github.com/PHPOffice/PHPWord/contributors.
 *
 * @see         https://github.com/PHPOffice/PHPWord
 * @copyright   2010-2018 PHPWord contributors
 * @license     http://www.gnu.org/licenses/lgpl.txt LGPL version 3
 */

namespace PhpOffice\PhpWord\Element;

/**
 * Container abstract class
 *
 * @method Text addText(string $text, mixed $fStyle = null, mixed $pStyle = null)
 * @method TextRun addTextRun(mixed $pStyle = null)
 * @method Bookmark addBookmark(string $name)
 * @method Link addLink(string $target, string $text = null, mixed $fStyle = null, mixed $pStyle = null, boolean $internal = false)
 * @method PreserveText addPreserveText(string $text, mixed $fStyle = null, mixed $pStyle = null)
 * @method void addTextBreak(int $count = 1, mixed $fStyle = null, mixed $pStyle = null)
 * @method ListItem addListItem(string $txt, int $depth = 0, mixed $font = null, mixed $list = null, mixed $para = null)
 * @method ListItemRun addListItemRun(int $depth = 0, mixed $listStyle = null, mixed $pStyle = null)
 * @method Footnote addFootnote(mixed $pStyle = null)
 * @method Endnote addEndnote(mixed $pStyle = null)
 * @method CheckBox addCheckBox(string $name, $text, mixed $fStyle = null, mixed $pStyle = null)
 * @method Title addTitle(mixed $text, int $depth = 1)
 * @method TOC addTOC(mixed $fontStyle = null, mixed $tocStyle = null, int $minDepth = 1, int $maxDepth = 9)
 * @method PageBreak addPageBreak()
 * @method Table addTable(mixed $style = null)
 * @method Image addImage(string $source, mixed $style = null, bool $isWatermark = false, $name = null)
 * @method OLEObject addOLEObject(string $source, mixed $style = null)
 * @method TextBox addTextBox(mixed $style = null)
 * @method Field addField(string $type = null, array $properties = array(), array $options = array(), mixed $text = null)
 * @method Line addLine(mixed $lineStyle = null)
 * @method Shape addShape(string $type, mixed $style = null)
 * @method Chart addChart(string $type, array $categories, array $values, array $style = null, $seriesName = null)
 * @method FormField addFormField(string $type, mixed $fStyle = null, mixed $pStyle = null)
 * @method SDT addSDT(string $type)
 *
 * @method \PhpOffice\PhpWord\Element\OLEObject addObject(string $source, mixed $style = null) deprecated, use addOLEObject instead
 *
 * @since 0.10.0
 */
abstract class AbstractContainer extends AbstractElement
{
    /**
     * Elements collection
     *
     * @var \PhpOffice\PhpWord\Element\AbstractElement[]
     */
    protected $elements = array();

    /**
     * Container type Section|Header|Footer|Footnote|Endnote|Cell|TextRun|TextBox|ListItemRun|TrackChange
     *
     * @var string
     */
    protected $container;

    /**
     * Magic method to catch all 'addElement' variation
     *
     * This removes addText, addTextRun, etc. When adding new element, we have to
     * add the model in the class docblock with `@method`.
     *
     * Warning: This makes capitalization matters, e.g. addCheckbox or addcheckbox won't work.
     *
     * @param mixed $function
     * @param mixed $args
     * @return \PhpOffice\PhpWord\Element\AbstractElement
     */
    public function __call($function, $args)
    {
        $elements = array(
            'Text', 'TextRun', 'Bookmark', 'Link', 'PreserveText', 'TextBreak',
            'ListItem', 'ListItemRun', 'Table', 'Image', 'Object', 'OLEObject',
            'Footnote', 'Endnote', 'CheckBox', 'TextBox', 'Field',
            'Line', 'Shape', 'Title', 'TOC', 'PageBreak',
            'Chart', 'FormField', 'SDT', 'Comment',
        );
        $functions = array();
        foreach ($elements as $element) {
            $functions['add' . strtolower($element)] = $element == 'Object' ? 'OLEObject' : $element;
        }

        // Run valid `add` command
        $function = strtolower($function);
        if (isset($functions[$function])) {
            $element = $functions[$function];

            // Special case for TextBreak
            // @todo Remove the `$count` parameter in 1.0.0 to make this element similiar to other elements?
            if ($element == 'TextBreak') {
                list($count, $fontStyle, $paragraphStyle) = array_pad($args, 3, null);
                if ($count === null) {
                    $count = 1;
                }
                for ($i = 1; $i <= $count; $i++) {
                    $this->addElement($element, $fontStyle, $paragraphStyle);
                }
            } else {
                // All other elements
<<<<<<< HEAD
                array_unshift($args, $element);
                // Prepend element name to the beginning of args array
=======
                array_unshift($args, $element); // Prepend element name to the beginning of args array

>>>>>>> ca45d145
                return call_user_func_array(array($this, 'addElement'), $args);
            }
        }

        return null;
    }

    /**
     * Add element
     *
     * Each element has different number of parameters passed
     *
     * @param string $elementName
     * @return \PhpOffice\PhpWord\Element\AbstractElement
     */
    protected function addElement($elementName)
    {
        $elementClass = __NAMESPACE__ . '\\' . $elementName;
        $this->checkValidity($elementName);

        // Get arguments
        $args = func_get_args();
        $withoutP = in_array($this->container, array('TextRun', 'Footnote', 'Endnote', 'ListItemRun', 'Field'));
        if ($withoutP && ($elementName == 'Text' || $elementName == 'PreserveText')) {
            $args[3] = null; // Remove paragraph style for texts in textrun
        }

        // Create element using reflection
        $reflection = new \ReflectionClass($elementClass);
        $elementArgs = $args;
        array_shift($elementArgs); // Shift the $elementName off the beginning of array

        /** @var \PhpOffice\PhpWord\Element\AbstractElement $element Type hint */
        $element = $reflection->newInstanceArgs($elementArgs);

        // Set parent container
        $element->setParentContainer($this);
        $element->setElementIndex($this->countElements() + 1);
        $element->setElementId();

        $this->elements[] = $element;

        return $element;
    }

    /**
     * Get all elements
     *
     * @return \PhpOffice\PhpWord\Element\AbstractElement[]
     */
    public function getElements()
    {
        return $this->elements;
    }

    /**
     * Returns the element at the requested position
     *
     * @param int $index
     * @return \PhpOffice\PhpWord\Element\AbstractElement|null
     */
    public function getElement($index)
    {
        if (array_key_exists($index, $this->elements)) {
            return $this->elements[$index];
        }

        return null;
    }

    /**
     * Removes the element at requested index
     *
     * @param int|\PhpOffice\PhpWord\Element\AbstractElement $toRemove
     */
    public function removeElement($toRemove)
    {
        if (is_int($toRemove) && array_key_exists($toRemove, $this->elements)) {
            unset($this->elements[$toRemove]);
        } elseif ($toRemove instanceof \PhpOffice\PhpWord\Element\AbstractElement) {
            foreach ($this->elements as $key => $element) {
                if ($element->getElementId() === $toRemove->getElementId()) {
                    unset($this->elements[$key]);

                    return;
                }
            }
        }
    }

    /**
     * Count elements
     *
     * @return int
     */
    public function countElements()
    {
        return count($this->elements);
    }

    /**
     * Check if a method is allowed for the current container
     *
     * @param string $method
     *
     * @throws \BadMethodCallException
     * @return bool
     */
    private function checkValidity($method)
    {
        $generalContainers = array(
            'Section', 'Header', 'Footer', 'Footnote', 'Endnote', 'Cell', 'TextRun', 'TextBox', 'ListItemRun', 'TrackChange',
        );

        $validContainers = array(
            'Text'          => $generalContainers,
            'Bookmark'      => $generalContainers,
            'Link'          => $generalContainers,
            'TextBreak'     => $generalContainers,
            'Image'         => $generalContainers,
            'OLEObject'     => $generalContainers,
            'Field'         => $generalContainers,
            'Line'          => $generalContainers,
            'Shape'         => $generalContainers,
            'FormField'     => $generalContainers,
            'SDT'           => $generalContainers,
            'TrackChange'   => $generalContainers,
            'TextRun'       => array('Section', 'Header', 'Footer', 'Cell', 'TextBox', 'TrackChange', 'ListItemRun'),
            'ListItem'      => array('Section', 'Header', 'Footer', 'Cell', 'TextBox'),
            'ListItemRun'   => array('Section', 'Header', 'Footer', 'Cell', 'TextBox'),
            'Table'         => array('Section', 'Header', 'Footer', 'Cell', 'TextBox'),
            'CheckBox'      => array('Section', 'Header', 'Footer', 'Cell', 'TextRun'),
            'TextBox'       => array('Section', 'Header', 'Footer', 'Cell'),
            'Footnote'      => array('Section', 'TextRun', 'Cell', 'ListItemRun'),
            'Endnote'       => array('Section', 'TextRun', 'Cell'),
            'PreserveText'  => array('Section', 'Header', 'Footer', 'Cell'),
            'Title'         => array('Section', 'Cell'),
            'TOC'           => array('Section'),
            'PageBreak'     => array('Section'),
            'Chart'         => array('Section', 'Cell'),
        );

        // Special condition, e.g. preservetext can only exists in cell when
        // the cell is located in header or footer
        $validSubcontainers = array(
            'PreserveText'  => array(array('Cell'), array('Header', 'Footer', 'Section')),
            'Footnote'      => array(array('Cell', 'TextRun'), array('Section')),
            'Endnote'       => array(array('Cell', 'TextRun'), array('Section')),
        );

        // Check if a method is valid for current container
        if (isset($validContainers[$method])) {
            if (!in_array($this->container, $validContainers[$method])) {
                throw new \BadMethodCallException("Cannot add {$method} in {$this->container}.");
            }
        }

        // Check if a method is valid for current container, located in other container
        if (isset($validSubcontainers[$method])) {
            $rules = $validSubcontainers[$method];
            $containers = $rules[0];
            $allowedDocParts = $rules[1];
            foreach ($containers as $container) {
                if ($this->container == $container && !in_array($this->getDocPart(), $allowedDocParts)) {
                    throw new \BadMethodCallException("Cannot add {$method} in {$this->container}.");
                }
            }
        }

        return true;
    }

    /**
     * Create textrun element
     *
     * @deprecated 0.10.0
     *
     * @param mixed $paragraphStyle
     *
     * @return \PhpOffice\PhpWord\Element\TextRun
     *
     * @codeCoverageIgnore
     */
    public function createTextRun($paragraphStyle = null)
    {
        return $this->addTextRun($paragraphStyle);
    }

    /**
     * Create footnote element
     *
     * @deprecated 0.10.0
     *
     * @param mixed $paragraphStyle
     *
     * @return \PhpOffice\PhpWord\Element\Footnote
     *
     * @codeCoverageIgnore
     */
    public function createFootnote($paragraphStyle = null)
    {
        return $this->addFootnote($paragraphStyle);
    }
}<|MERGE_RESOLUTION|>--- conflicted
+++ resolved
@@ -108,13 +108,8 @@
                 }
             } else {
                 // All other elements
-<<<<<<< HEAD
-                array_unshift($args, $element);
-                // Prepend element name to the beginning of args array
-=======
                 array_unshift($args, $element); // Prepend element name to the beginning of args array
 
->>>>>>> ca45d145
                 return call_user_func_array(array($this, 'addElement'), $args);
             }
         }
