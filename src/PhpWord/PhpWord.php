<?php
/**
 * PHPWord
 *
 * @link        https://github.com/PHPOffice/PHPWord
 * @copyright   2014 PHPWord
 * @license     http://www.gnu.org/licenses/old-licenses/lgpl-2.1.txt LGPL
 */

namespace PhpOffice\PhpWord;

use PhpOffice\PhpWord\Element\Section;
use PhpOffice\PhpWord\Exception\Exception;
use PhpOffice\PhpWord\Style;

/**
 * PHPWord main class
 */
class PhpWord
{
    const DEFAULT_FONT_COLOR        = '000000';  // HEX
    const DEFAULT_FONT_CONTENT_TYPE = 'default'; // default|eastAsia|cs
    const DEFAULT_FONT_NAME         = 'Arial';

    /**
     * Default font size, in points.
     *
     * OOXML defined font size values in halfpoints, i.e. twice of what PhpWord
     * use, and the conversion will be conducted during XML writing.
     */
    const DEFAULT_FONT_SIZE = 10;

    /**
     * Document properties object
     *
     * @var DocumentProperties
     */
    private $documentProperties;

    /**
     * Default font name
     *
     * @var string
     */
    private $defaultFontName;

    /**
     * Default font size
     * @var int
     */
    private $defaultFontSize;

    /**
     * Collection of sections
     *
     * @var \PhpOffice\PhpWord\Element\Section[]
     */
    private $sections = array();

    /**
     * Create new
     */
    public function __construct()
    {
        $this->documentProperties = new DocumentProperties();
        $this->defaultFontName = self::DEFAULT_FONT_NAME;
        $this->defaultFontSize = self::DEFAULT_FONT_SIZE;
    }

    /**
     * Get document properties object
     *
     * @return DocumentProperties
     */
    public function getDocumentProperties()
    {
        return $this->documentProperties;
    }

    /**
     * Set document properties object
     *
     * @param DocumentProperties $documentProperties
     * @return self
     */
    public function setDocumentProperties(DocumentProperties $documentProperties)
    {
        $this->documentProperties = $documentProperties;

        return $this;
    }

    /**
     * Create new section
     *
     * @param array $settings
     * @return \PhpOffice\PhpWord\Element\Section
     */
    public function addSection($settings = null)
    {
        $section = new Section(count($this->sections) + 1, $settings);
        $this->sections[] = $section;

        return $section;
    }

    /**
     * Get default font name
     *
     * @return string
     */
    public function getDefaultFontName()
    {
        return $this->defaultFontName;
    }

    /**
     * Set default font name
     *
     * @param string $fontName
     */
    public function setDefaultFontName($fontName)
    {
        $this->defaultFontName = $fontName;
    }

    /**
     * Get default font size
     *
     * @return integer
     */
    public function getDefaultFontSize()
    {
        return $this->defaultFontSize;
    }

    /**
     * Set default font size
     *
     * @param int $fontSize
     */
    public function setDefaultFontSize($fontSize)
    {
        $this->defaultFontSize = $fontSize;
    }

    /**
     * Set default paragraph style definition to styles.xml
     *
     * @param array $styles Paragraph style definition
     */
    public function setDefaultParagraphStyle($styles)
    {
        Style::setDefaultParagraphStyle($styles);
    }

    /**
     * Adds a paragraph style definition to styles.xml
     *
     * @param string $styleName
     * @param array $styles
     */
    public function addParagraphStyle($styleName, $styles)
    {
        Style::addParagraphStyle($styleName, $styles);
    }

    /**
     * Adds a font style definition to styles.xml
     *
     * @param string $styleName
     * @param mixed $styleFont
     * @param mixed $styleParagraph
     */
    public function addFontStyle($styleName, $styleFont, $styleParagraph = null)
    {
        Style::addFontStyle($styleName, $styleFont, $styleParagraph);
    }

    /**
     * Adds a table style definition to styles.xml
     *
     * @param string $styleName
     * @param mixed $styleTable
     * @param mixed $styleFirstRow
     */
    public function addTableStyle($styleName, $styleTable, $styleFirstRow = null)
    {
        Style::addTableStyle($styleName, $styleTable, $styleFirstRow);
    }

    /**
     * Adds a heading style definition to styles.xml
     *
     * @param int $titleCount
     * @param mixed $styleFont
     * @param mixed $styleParagraph
     */
    public function addTitleStyle($titleCount, $styleFont, $styleParagraph = null)
    {
        Style::addTitleStyle($titleCount, $styleFont, $styleParagraph);
    }

    /**
     * Adds a hyperlink style to styles.xml
     *
     * @param string $styleName
     * @param mixed $styles
     */
    public function addLinkStyle($styleName, $styles)
    {
        Style::addLinkStyle($styleName, $styles);
    }

    /**
     * Adds a numbering style
     *
     * @param string $styleName
     * @param mixed $styles
     */
    public function addNumberingStyle($styleName, $styles)
    {
        Style::addNumberingStyle($styleName, $styles);
    }

    /**
     * Get all sections
     *
     * @return \PhpOffice\PhpWord\Element\Section[]
     */
    public function getSections()
    {
        return $this->sections;
    }

    /**
     * Load template by filename
     *
     * @param  string $filename Fully qualified filename.
     * @return Template
     * @throws \PhpOffice\PhpWord\Exception\Exception
     */
    public function loadTemplate($filename)
    {
        if (file_exists($filename)) {
            return new Template($filename);
        } else {
            throw new Exception("Template file {$filename} not found.");
        }
    }

    /**
     * Create new section
     *
     * @param array $settings
<<<<<<< HEAD
     * @return \PhpOffice\PhpWord\Element\Section
     * @deprecated 0.9.2
=======
     * @return Section
     * @deprecated 0.10.0
>>>>>>> 898be23a
     * @codeCoverageIgnore
     */
    public function createSection($settings = null)
    {
        return $this->addSection($settings);
    }
}<|MERGE_RESOLUTION|>--- conflicted
+++ resolved
@@ -9,9 +9,11 @@
 
 namespace PhpOffice\PhpWord;
 
+use PhpOffice\PhpWord\DocumentProperties;
+use PhpOffice\PhpWord\Exception\Exception;
 use PhpOffice\PhpWord\Element\Section;
-use PhpOffice\PhpWord\Exception\Exception;
 use PhpOffice\PhpWord\Style;
+use PhpOffice\PhpWord\Template;
 
 /**
  * PHPWord main class
@@ -253,13 +255,8 @@
      * Create new section
      *
      * @param array $settings
-<<<<<<< HEAD
      * @return \PhpOffice\PhpWord\Element\Section
-     * @deprecated 0.9.2
-=======
-     * @return Section
      * @deprecated 0.10.0
->>>>>>> 898be23a
      * @codeCoverageIgnore
      */
     public function createSection($settings = null)
