<?php
/**
 * This file is part of PHPWord - A pure PHP library for reading and writing
 * word processing documents.
 *
 * PHPWord is free software distributed under the terms of the GNU Lesser
 * General Public License version 3 as published by the Free Software Foundation.
 *
 * For the full copyright and license information, please read the LICENSE
 * file that was distributed with this source code. For the full list of
 * contributors, visit https://github.com/PHPOffice/PHPWord/contributors.
 *
 * @see         https://github.com/PHPOffice/PHPWord
 * @copyright   2010-2018 PHPWord contributors
 * @license     http://www.gnu.org/licenses/lgpl.txt LGPL version 3
 */

namespace PhpOffice\PhpWord;

use PhpOffice\Common\Text;
use PhpOffice\PhpWord\Escaper\RegExp;
use PhpOffice\PhpWord\Escaper\Xml;
use PhpOffice\PhpWord\Exception\CopyFileException;
use PhpOffice\PhpWord\Exception\CreateTemporaryFileException;
use PhpOffice\PhpWord\Exception\Exception;
use PhpOffice\PhpWord\Shared\ZipArchive;

class TemplateProcessor
{
    const MAXIMUM_REPLACEMENTS_DEFAULT = -1;

    /**
     * ZipArchive object.
     *
     * @var mixed
     */
    protected $zipClass;

    /**
     * @var string Temporary document filename (with path)
     */
    protected $tempDocumentFilename;

    /**
     * Content of main document part (in XML format) of the temporary document
     *
     * @var string
     */
    protected $tempDocumentMainPart;

    /**
     * Content of headers (in XML format) of the temporary document
     *
     * @var string[]
     */
    protected $tempDocumentHeaders = array();

    /**
     * Content of footers (in XML format) of the temporary document
     *
     * @var string[]
     */
    protected $tempDocumentFooters = array();

    /**
     * Document relations (in XML format) of the temporary document.
     *
     * @var string[]
     */
    protected $tempDocumentRelations = array();

    /**
     * Document content types (in XML format) of the temporary document.
     *
     * @var string
     */
    protected $tempDocumentContentTypes = '';

    /**
     * new inserted images list
     *
     * @var string[]
     */
    protected $tempDocumentNewImages = array();

    /**
     * @since 0.12.0 Throws CreateTemporaryFileException and CopyFileException instead of Exception
     *
     * @param string $documentTemplate The fully qualified template filename
     *
     * @throws \PhpOffice\PhpWord\Exception\CreateTemporaryFileException
     * @throws \PhpOffice\PhpWord\Exception\CopyFileException
     */
    public function __construct($documentTemplate)
    {
        // Temporary document filename initialization
        $this->tempDocumentFilename = tempnam(Settings::getTempDir(), 'PhpWord');
        if (false === $this->tempDocumentFilename) {
            throw new CreateTemporaryFileException(); // @codeCoverageIgnore
        }

        // Template file cloning
        if (false === copy($documentTemplate, $this->tempDocumentFilename)) {
            throw new CopyFileException($documentTemplate, $this->tempDocumentFilename); // @codeCoverageIgnore
        }

        // Temporary document content extraction
        $this->zipClass = new ZipArchive();
        $this->zipClass->open($this->tempDocumentFilename);
        $index = 1;
        while (false !== $this->zipClass->locateName($this->getHeaderName($index))) {
            $this->tempDocumentHeaders[$index] = $this->readPartWithRels($this->getHeaderName($index));
            $index++;
        }
        $index = 1;
        while (false !== $this->zipClass->locateName($this->getFooterName($index))) {
            $this->tempDocumentFooters[$index] = $this->readPartWithRels($this->getFooterName($index));
            $index++;
        }

        $this->tempDocumentMainPart = $this->readPartWithRels($this->getMainPartName());
        $this->tempDocumentContentTypes = $this->zipClass->getFromName($this->getDocumentContentTypesName());
    }

    /**
     * Expose zip class
     *
     * To replace an image: $templateProcessor->zip()->AddFromString("word/media/image1.jpg", file_get_contents($file));<br>
     * To read a file: $templateProcessor->zip()->getFromName("word/media/image1.jpg");
     *
     * @return \PhpOffice\PhpWord\Shared\ZipArchive
     */
    public function zip()
    {
        return $this->zipClass;
    }

    /**
     * @param string $fileName
     *
     * @return string
     */
    protected function readPartWithRels($fileName)
    {
        $relsFileName = $this->getRelationsName($fileName);
        $partRelations = $this->zipClass->getFromName($relsFileName);
        if ($partRelations !== false) {
            $this->tempDocumentRelations[$fileName] = $partRelations;
        }

        return $this->fixBrokenMacros($this->zipClass->getFromName($fileName));
    }

    /**
     * @param string $xml
     * @param \XSLTProcessor $xsltProcessor
     *
     * @throws \PhpOffice\PhpWord\Exception\Exception
     *
     * @return string
     */
    protected function transformSingleXml($xml, $xsltProcessor)
    {
        libxml_disable_entity_loader(true);
        $domDocument = new \DOMDocument();
        if (false === $domDocument->loadXML($xml)) {
            throw new Exception('Could not load the given XML document.');
        }

        $transformedXml = $xsltProcessor->transformToXml($domDocument);
        if (false === $transformedXml) {
            throw new Exception('Could not transform the given XML document.');
        }

        return $transformedXml;
    }

    /**
     * @param mixed $xml
     * @param \XSLTProcessor $xsltProcessor
     *
     * @return mixed
     */
    protected function transformXml($xml, $xsltProcessor)
    {
        if (is_array($xml)) {
            foreach ($xml as &$item) {
                $item = $this->transformSingleXml($item, $xsltProcessor);
            }
            unset($item);
        } else {
            $xml = $this->transformSingleXml($xml, $xsltProcessor);
        }

        return $xml;
    }

    /**
     * Applies XSL style sheet to template's parts.
     *
     * Note: since the method doesn't make any guess on logic of the provided XSL style sheet,
     * make sure that output is correctly escaped. Otherwise you may get broken document.
     *
     * @param \DOMDocument $xslDomDocument
     * @param array $xslOptions
     * @param string $xslOptionsUri
     *
     * @throws \PhpOffice\PhpWord\Exception\Exception
     */
    public function applyXslStyleSheet($xslDomDocument, $xslOptions = array(), $xslOptionsUri = '')
    {
        $xsltProcessor = new \XSLTProcessor();

        $xsltProcessor->importStylesheet($xslDomDocument);
        if (false === $xsltProcessor->setParameter($xslOptionsUri, $xslOptions)) {
            throw new Exception('Could not set values for the given XSL style sheet parameters.');
        }

        $this->tempDocumentHeaders = $this->transformXml($this->tempDocumentHeaders, $xsltProcessor);
        $this->tempDocumentMainPart = $this->transformXml($this->tempDocumentMainPart, $xsltProcessor);
        $this->tempDocumentFooters = $this->transformXml($this->tempDocumentFooters, $xsltProcessor);
    }

    /**
     * @param string $macro
     *
     * @return string
     */
    protected static function ensureMacroCompleted($macro)
    {
        if (substr($macro, 0, 2) !== '${' && substr($macro, -1) !== '}') {
            $macro = '${' . $macro . '}';
        }

        return $macro;
    }

    /**
     * @param string $subject
     *
     * @return string
     */
    protected static function ensureUtf8Encoded($subject)
    {
        if (!Text::isUTF8($subject)) {
            $subject = utf8_encode($subject);
        }

        return $subject;
    }

    /**
     * @param mixed $search
     * @param mixed $replace
     * @param int $limit
     */
    public function setValue($search, $replace, $limit = self::MAXIMUM_REPLACEMENTS_DEFAULT)
    {
        if (is_array($search)) {
            foreach ($search as &$item) {
                $item = static::ensureMacroCompleted($item);
            }
            unset($item);
        } else {
            $search = static::ensureMacroCompleted($search);
        }

        if (is_array($replace)) {
            foreach ($replace as &$item) {
                $item = static::ensureUtf8Encoded($item);
            }
            unset($item);
        } else {
            $replace = static::ensureUtf8Encoded($replace);
        }

        if (Settings::isOutputEscapingEnabled()) {
            $xmlEscaper = new Xml();
            $replace = $xmlEscaper->escape($replace);
        }

        $this->tempDocumentHeaders = $this->setValueForPart($search, $replace, $this->tempDocumentHeaders, $limit);
        $this->tempDocumentMainPart = $this->setValueForPart($search, $replace, $this->tempDocumentMainPart, $limit);
        $this->tempDocumentFooters = $this->setValueForPart($search, $replace, $this->tempDocumentFooters, $limit);
    }

    private function getImageArgs($varNameWithArgs)
    {
        $varElements = explode(':', $varNameWithArgs);
        array_shift($varElements); // first element is name of variable => remove it

        $varInlineArgs = array();
        // size format documentation: https://msdn.microsoft.com/en-us/library/documentformat.openxml.vml.shape%28v=office.14%29.aspx?f=255&MSPPError=-2147217396
        foreach ($varElements as $argIdx => $varArg) {
            if (strpos($varArg, '=')) { // arg=value
                list($argName, $argValue) = explode('=', $varArg, 2);
                $argName = strtolower($argName);
                if ($argName == 'size') {
                    list($varInlineArgs['width'], $varInlineArgs['height']) = explode('x', $argValue, 2);
                } else {
                    $varInlineArgs[strtolower($argName)] = $argValue;
                }
            } elseif (preg_match('/^([0-9]*[a-z%]{0,2}|auto)x([0-9]*[a-z%]{0,2}|auto)$/i', $varArg)) { // 60x40
                list($varInlineArgs['width'], $varInlineArgs['height']) = explode('x', $varArg, 2);
            } else { // :60:40:f
                switch ($argIdx) {
                    case 0:
                        $varInlineArgs['width'] = $varArg;
                        break;
                    case 1:
                        $varInlineArgs['height'] = $varArg;
                        break;
                    case 2:
                        $varInlineArgs['ratio'] = $varArg;
                        break;
                }
            }
        }

        return $varInlineArgs;
    }

    private function chooseImageDimension($baseValue, $inlineValue, $defaultValue)
    {
        $value = $baseValue;
        if (is_null($value) && isset($inlineValue)) {
            $value = $inlineValue;
        }
        if (!preg_match('/^([0-9]*(cm|mm|in|pt|pc|px|%|em|ex|)|auto)$/i', $value)) {
            $value = null;
        }
        if (is_null($value)) {
            $value = $defaultValue;
        }
        if (is_numeric($value)) {
            $value .= 'px';
        }

        return $value;
    }

    private function fixImageWidthHeightRatio(&$width, &$height, $actualWidth, $actualHeight)
    {
        $imageRatio = $actualWidth / $actualHeight;

        if (($width === '') && ($height === '')) { // defined size are empty
            $width = $actualWidth . 'px';
            $height = $actualHeight . 'px';
        } elseif ($width === '') { // defined width is empty
            $heightFloat = (float) $height;
            $widthFloat = $heightFloat * $imageRatio;
            $matches = array();
            preg_match("/\d([a-z%]+)$/", $height, $matches);
            $width = $widthFloat . $matches[1];
        } elseif ($height === '') { // defined height is empty
            $widthFloat = (float) $width;
            $heightFloat = $widthFloat / $imageRatio;
            $matches = array();
            preg_match("/\d([a-z%]+)$/", $width, $matches);
            $height = $heightFloat . $matches[1];
        } else { // we have defined size, but we need also check it aspect ratio
            $widthMatches = array();
            preg_match("/\d([a-z%]+)$/", $width, $widthMatches);
            $heightMatches = array();
            preg_match("/\d([a-z%]+)$/", $height, $heightMatches);
            // try to fix only if dimensions are same
            if ($widthMatches[1] == $heightMatches[1]) {
                $dimention = $widthMatches[1];
                $widthFloat = (float) $width;
                $heightFloat = (float) $height;
                $definedRatio = $widthFloat / $heightFloat;

                if ($imageRatio > $definedRatio) { // image wider than defined box
                    $height = ($widthFloat / $imageRatio) . $dimention;
                } elseif ($imageRatio < $definedRatio) { // image higher than defined box
                    $width = ($heightFloat * $imageRatio) . $dimention;
                }
            }
        }
    }

    private function prepareImageAttrs($replaceImage, $varInlineArgs)
    {
        // get image path and size
        $width = null;
        $height = null;
        $ratio = null;
        if (is_array($replaceImage) && isset($replaceImage['path'])) {
            $imgPath = $replaceImage['path'];
            if (isset($replaceImage['width'])) {
                $width = $replaceImage['width'];
            }
            if (isset($replaceImage['height'])) {
                $height = $replaceImage['height'];
            }
            if (isset($replaceImage['ratio'])) {
                $ratio = $replaceImage['ratio'];
            }
        } else {
            $imgPath = $replaceImage;
        }

        $width = $this->chooseImageDimension($width, isset($varInlineArgs['width']) ? $varInlineArgs['width'] : null, 115);
        $height = $this->chooseImageDimension($height, isset($varInlineArgs['height']) ? $varInlineArgs['height'] : null, 70);

        $imageData = @getimagesize($imgPath);
        if (!is_array($imageData)) {
            throw new Exception(sprintf('Invalid image: %s', $imgPath));
        }
        list($actualWidth, $actualHeight, $imageType) = $imageData;

        // fix aspect ratio (by default)
        if (is_null($ratio) && isset($varInlineArgs['ratio'])) {
            $ratio = $varInlineArgs['ratio'];
        }
        if (is_null($ratio) || !in_array(strtolower($ratio), array('', '-', 'f', 'false'))) {
            $this->fixImageWidthHeightRatio($width, $height, $actualWidth, $actualHeight);
        }

        $imageAttrs = array(
            'src'    => $imgPath,
            'mime'   => image_type_to_mime_type($imageType),
            'width'  => $width,
            'height' => $height,
        );

        return $imageAttrs;
    }

    private function addImageToRelations($partFileName, $rid, $imgPath, $imageMimeType)
    {
        // define templates
        $typeTpl = '<Override PartName="/word/media/{IMG}" ContentType="image/{EXT}"/>';
        $relationTpl = '<Relationship Id="{RID}" Type="http://schemas.openxmlformats.org/officeDocument/2006/relationships/image" Target="media/{IMG}"/>';
        $newRelationsTpl = '<?xml version="1.0" encoding="UTF-8" standalone="yes"?>' . "\n" . '<Relationships xmlns="http://schemas.openxmlformats.org/package/2006/relationships"></Relationships>';
        $newRelationsTypeTpl = '<Override PartName="/{RELS}" ContentType="application/vnd.openxmlformats-package.relationships+xml"/>';
        $extTransform = array(
            'image/jpeg' => 'jpeg',
            'image/png'  => 'png',
            'image/bmp'  => 'bmp',
            'image/gif'  => 'gif',
        );

        // get image embed name
        if (isset($this->tempDocumentNewImages[$imgPath])) {
            $imgName = $this->tempDocumentNewImages[$imgPath];
        } else {
            // transform extension
            if (isset($extTransform[$imageMimeType])) {
                $imgExt = $extTransform[$imageMimeType];
            } else {
                throw new Exception("Unsupported image type $imageMimeType");
            }

            // add image to document
            $imgName = 'image_' . $rid . '_' . pathinfo($partFileName, PATHINFO_FILENAME) . '.' . $imgExt;
            $this->zipClass->pclzipAddFile($imgPath, 'word/media/' . $imgName);
            $this->tempDocumentNewImages[$imgPath] = $imgName;

            // setup type for image
            $xmlImageType = str_replace(array('{IMG}', '{EXT}'), array($imgName, $imgExt), $typeTpl);
            $this->tempDocumentContentTypes = str_replace('</Types>', $xmlImageType, $this->tempDocumentContentTypes) . '</Types>';
        }

        $xmlImageRelation = str_replace(array('{RID}', '{IMG}'), array($rid, $imgName), $relationTpl);

        if (!isset($this->tempDocumentRelations[$partFileName])) {
            // create new relations file
            $this->tempDocumentRelations[$partFileName] = $newRelationsTpl;
            // and add it to content types
            $xmlRelationsType = str_replace('{RELS}', $this->getRelationsName($partFileName), $newRelationsTypeTpl);
            $this->tempDocumentContentTypes = str_replace('</Types>', $xmlRelationsType, $this->tempDocumentContentTypes) . '</Types>';
        }

        // add image to relations
        $this->tempDocumentRelations[$partFileName] = str_replace('</Relationships>', $xmlImageRelation, $this->tempDocumentRelations[$partFileName]) . '</Relationships>';
    }

    /**
     * @param mixed $search
     * @param mixed $replace Path to image, or array("path" => xx, "width" => yy, "height" => zz)
     * @param int $limit
     */
    public function setImageValue($search, $replace, $limit = self::MAXIMUM_REPLACEMENTS_DEFAULT)
    {
        // prepare $search_replace
        if (!is_array($search)) {
            $search = array($search);
        }

        $replacesList = array();
        if (!is_array($replace) || isset($replace['path'])) {
            $replacesList[] = $replace;
        } else {
            $replacesList = array_values($replace);
        }

        $searchReplace = array();
        foreach ($search as $searchIdx => $searchString) {
            $searchReplace[$searchString] = isset($replacesList[$searchIdx]) ? $replacesList[$searchIdx] : $replacesList[0];
        }

        // collect document parts
        $searchParts = array(
                            $this->getMainPartName() => &$this->tempDocumentMainPart,
                            );
        foreach (array_keys($this->tempDocumentHeaders) as $headerIndex) {
            $searchParts[$this->getHeaderName($headerIndex)] = &$this->tempDocumentHeaders[$headerIndex];
        }
        foreach (array_keys($this->tempDocumentFooters) as $headerIndex) {
            $searchParts[$this->getFooterName($headerIndex)] = &$this->tempDocumentFooters[$headerIndex];
        }

        // define templates
        // result can be verified via "Open XML SDK 2.5 Productivity Tool" (http://www.microsoft.com/en-us/download/details.aspx?id=30425)
        $imgTpl = '<w:pict><v:shape type="#_x0000_t75" style="width:{WIDTH};height:{HEIGHT}"><v:imagedata r:id="{RID}" o:title=""/></v:shape></w:pict>';

        foreach ($searchParts as $partFileName => &$partContent) {
            $partVariables = $this->getVariablesForPart($partContent);

            foreach ($searchReplace as $searchString => $replaceImage) {
                $varsToReplace = array_filter($partVariables, function ($partVar) use ($searchString) {
                    return ($partVar == $searchString) || preg_match('/^' . preg_quote($searchString) . ':/', $partVar);
                });

                foreach ($varsToReplace as $varNameWithArgs) {
                    $varInlineArgs = $this->getImageArgs($varNameWithArgs);
                    $preparedImageAttrs = $this->prepareImageAttrs($replaceImage, $varInlineArgs);
                    $imgPath = $preparedImageAttrs['src'];

                    // get image index
                    $imgIndex = $this->getNextRelationsIndex($partFileName);
                    $rid = 'rId' . $imgIndex;

                    // replace preparations
                    $this->addImageToRelations($partFileName, $rid, $imgPath, $preparedImageAttrs['mime']);
                    $xmlImage = str_replace(array('{RID}', '{WIDTH}', '{HEIGHT}'), array($rid, $preparedImageAttrs['width'], $preparedImageAttrs['height']), $imgTpl);

                    // replace variable
                    $varNameWithArgsFixed = static::ensureMacroCompleted($varNameWithArgs);
                    $matches = array();
                    if (preg_match('/(<[^<]+>)([^<]*)(' . preg_quote($varNameWithArgsFixed) . ')([^>]*)(<[^>]+>)/Uu', $partContent, $matches)) {
                        $wholeTag = $matches[0];
                        array_shift($matches);
                        list($openTag, $prefix, , $postfix, $closeTag) = $matches;
                        $replaceXml = $openTag . $prefix . $closeTag . $xmlImage . $openTag . $postfix . $closeTag;
                        // replace on each iteration, because in one tag we can have 2+ inline variables => before proceed next variable we need to change $partContent
                        $partContent = $this->setValueForPart($wholeTag, $replaceXml, $partContent, $limit);
                    }
                }
            }
        }
    }

    /**
<<<<<<< HEAD
     * Returns count of all variables in template.
=======
     * Set values from a one-dimensional array of "variable => value"-pairs.
     *
     * @param array $values
     *
     * @return void
     */
    public function setValuesFromArray($values)
    {
        foreach ($values as $macro => $replace) {
            $this->setValue($macro, $replace);
        }
    }

    /**
     * Returns array of all variables in template.
>>>>>>> bcfb3e86
     *
     * @return array
     */
    public function getVariableCount()
    {
        $variables = $this->getVariablesForPart($this->tempDocumentMainPart);

        foreach ($this->tempDocumentHeaders as $headerXML) {
            $variables = array_merge(
                $variables,
                $this->getVariablesForPart($headerXML)
            );
        }

        foreach ($this->tempDocumentFooters as $footerXML) {
            $variables = array_merge(
                $variables,
                $this->getVariablesForPart($footerXML)
            );
        }

        return array_count_values($variables);
    }

    /**
     * Returns array of all variables in template.
     *
     * @return string[]
     */
    public function getVariables()
    {
        return array_keys($this->getVariableCount());
    }

    /**
     * Clone a table row in a template document.
     *
     * @param string $search
     * @param int $numberOfClones
     *
     * @throws \PhpOffice\PhpWord\Exception\Exception
     */
    public function cloneRow($search, $numberOfClones)
    {
        $search = static::ensureMacroCompleted($search);

        $tagPos = strpos($this->tempDocumentMainPart, $search);
        if (!$tagPos) {
            throw new Exception('Can not clone row, template variable not found or variable contains markup.');
        }

        $rowStart = $this->findRowStart($tagPos);
        $rowEnd = $this->findRowEnd($tagPos);
        $xmlRow = $this->getSlice($rowStart, $rowEnd);

        // Check if there's a cell spanning multiple rows.
        if (preg_match('#<w:vMerge w:val="restart"/>#', $xmlRow)) {
            // $extraRowStart = $rowEnd;
            $extraRowEnd = $rowEnd;
            while (true) {
                $extraRowStart = $this->findRowStart($extraRowEnd + 1);
                $extraRowEnd = $this->findRowEnd($extraRowEnd + 1);

                // If extraRowEnd is lower then 7, there was no next row found.
                if ($extraRowEnd < 7) {
                    break;
                }

                // If tmpXmlRow doesn't contain continue, this row is no longer part of the spanned row.
                $tmpXmlRow = $this->getSlice($extraRowStart, $extraRowEnd);
                if (!preg_match('#<w:vMerge/>#', $tmpXmlRow) &&
                    !preg_match('#<w:vMerge w:val="continue"\s*/>#', $tmpXmlRow)) {
                    break;
                }
                // This row was a spanned row, update $rowEnd and search for the next row.
                $rowEnd = $extraRowEnd;
            }
            $xmlRow = $this->getSlice($rowStart, $rowEnd);
        }

        $result = $this->getSlice(0, $rowStart);
        $result .= implode($this->indexClonedVariables($numberOfClones, $xmlRow));
        $result .= $this->getSlice($rowEnd);

        $this->tempDocumentMainPart = $result;
    }

    /**
     * Clone a table row and populates it's values from a two-dimensional array in a template document.
     *
     * @param string $search
     * @param array $rows
     *
     * @return void
     */
    public function cloneRowFromArray($search, $rows)
    {
        $this->cloneRow($search, count($rows));

        foreach ($rows as $rowKey => $rowData) {
            $rowNumber = $rowKey+1;
            foreach ($rowData as  $macro => $replace) {
                $this->setValue($macro.'#'.$rowNumber,$replace);
            }
        }
    }

    /**
     * Clone a block.
     *
     * @param string $blockname
     * @param int $clones How many time the block should be cloned
     * @param bool $replace
     * @param bool $indexVariables If true, any variables inside the block will be indexed (postfixed with #1, #2, ...)
     * @param array $variableReplacements Array containing replacements for macros found inside the block to clone
     *
     * @return string|null
     */
    public function cloneBlock($blockname, $clones = 1, $replace = true, $indexVariables = false, $variableReplacements = null)
    {
        $xmlBlock = null;
        preg_match(
            '/(<\?xml.*)(<w:p\b.*>\${' . $blockname . '}<\/w:.*?p>)(.*)(<w:p\b.*\${\/' . $blockname . '}<\/w:.*?p>)/is',
            $this->tempDocumentMainPart,
            $matches
        );

        if (isset($matches[3])) {
            $xmlBlock = $matches[3];
            if ($indexVariables) {
                $cloned = $this->indexClonedVariables($clones, $xmlBlock);
            } elseif ($variableReplacements !== null && is_array($variableReplacements)) {
                $cloned = $this->replaceClonedVariables($variableReplacements, $xmlBlock);
            } else {
                $cloned = array();
                for ($i = 1; $i <= $clones; $i++) {
                    $cloned[] = $xmlBlock;
                }
            }

            if ($replace) {
                $this->tempDocumentMainPart = str_replace(
                    $matches[2] . $matches[3] . $matches[4],
                    implode('', $cloned),
                    $this->tempDocumentMainPart
                );
            }
        }

        return $xmlBlock;
    }

    /**
     * Replace a block.
     *
     * @param string $blockname
     * @param string $replacement
     */
    public function replaceBlock($blockname, $replacement)
    {
        preg_match(
            '/(<\?xml.*)(<w:p.*>\${' . $blockname . '}<\/w:.*?p>)(.*)(<w:p.*\${\/' . $blockname . '}<\/w:.*?p>)/is',
            $this->tempDocumentMainPart,
            $matches
        );

        if (isset($matches[3])) {
            $this->tempDocumentMainPart = str_replace(
                $matches[2] . $matches[3] . $matches[4],
                $replacement,
                $this->tempDocumentMainPart
            );
        }
    }

    /**
     * Delete a block of text.
     *
     * @param string $blockname
     */
    public function deleteBlock($blockname)
    {
        $this->replaceBlock($blockname, '');
    }

    /**
     * Saves the result document.
     *
     * @throws \PhpOffice\PhpWord\Exception\Exception
     *
     * @return string
     */
    public function save()
    {
        foreach ($this->tempDocumentHeaders as $index => $xml) {
            $this->savePartWithRels($this->getHeaderName($index), $xml);
        }

        $this->savePartWithRels($this->getMainPartName(), $this->tempDocumentMainPart);

        foreach ($this->tempDocumentFooters as $index => $xml) {
            $this->savePartWithRels($this->getFooterName($index), $xml);
        }

        $this->zipClass->addFromString($this->getDocumentContentTypesName(), $this->tempDocumentContentTypes);

        // Close zip file
        if (false === $this->zipClass->close()) {
            throw new Exception('Could not close zip file.'); // @codeCoverageIgnore
        }

        return $this->tempDocumentFilename;
    }

    /**
     * @param string $fileName
     * @param string $xml
     */
    protected function savePartWithRels($fileName, $xml)
    {
        $this->zipClass->addFromString($fileName, $xml);
        if (isset($this->tempDocumentRelations[$fileName])) {
            $relsFileName = $this->getRelationsName($fileName);
            $this->zipClass->addFromString($relsFileName, $this->tempDocumentRelations[$fileName]);
        }
    }

    /**
     * Saves the result document to the user defined file.
     *
     * @since 0.8.0
     *
     * @param string $fileName
     */
    public function saveAs($fileName)
    {
        $tempFileName = $this->save();

        if (file_exists($fileName)) {
            unlink($fileName);
        }

        /*
         * Note: we do not use `rename` function here, because it loses file ownership data on Windows platform.
         * As a result, user cannot open the file directly getting "Access denied" message.
         *
         * @see https://github.com/PHPOffice/PHPWord/issues/532
         */
        copy($tempFileName, $fileName);
        unlink($tempFileName);
    }

    /**
     * Finds parts of broken macros and sticks them together.
     * Macros, while being edited, could be implicitly broken by some of the word processors.
     *
     * @param string $documentPart The document part in XML representation
     *
     * @return string
     */
    protected function fixBrokenMacros($documentPart)
    {
        return preg_replace_callback(
            '/\$(?:\{|[^{$]*\>\{)[^}$]*\}/U',
            function ($match) {
                return strip_tags($match[0]);
            },
            $documentPart
        );
    }

    /**
     * Find and replace macros in the given XML section.
     *
     * @param mixed $search
     * @param mixed $replace
     * @param string $documentPartXML
     * @param int $limit
     *
     * @return string
     */
    protected function setValueForPart($search, $replace, $documentPartXML, $limit)
    {
        // Note: we can't use the same function for both cases here, because of performance considerations.
        if (self::MAXIMUM_REPLACEMENTS_DEFAULT === $limit) {
            return str_replace($search, $replace, $documentPartXML);
        }
        $regExpEscaper = new RegExp();

        return preg_replace($regExpEscaper->escape($search), $replace, $documentPartXML, $limit);
    }

    /**
     * Find all variables in $documentPartXML.
     *
     * @param string $documentPartXML
     *
     * @return string[]
     */
    protected function getVariablesForPart($documentPartXML)
    {
        preg_match_all('/\$\{(.*?)}/i', $documentPartXML, $matches);

        return $matches[1];
    }

    /**
     * Get the name of the header file for $index.
     *
     * @param int $index
     *
     * @return string
     */
    protected function getHeaderName($index)
    {
        return sprintf('word/header%d.xml', $index);
    }

    /**
     * Usually, the name of main part document will be 'document.xml'. However, some .docx files (possibly those from Office 365, experienced also on documents from Word Online created from blank templates) have file 'document22.xml' in their zip archive instead of 'document.xml'. This method searches content types file to correctly determine the file name.
     *
     * @return string
     */
    protected function getMainPartName()
    {
        $contentTypes = $this->zipClass->getFromName('[Content_Types].xml');

        $pattern = '~PartName="\/(word\/document.*?\.xml)" ContentType="application\/vnd\.openxmlformats-officedocument\.wordprocessingml\.document\.main\+xml"~';

        preg_match($pattern, $contentTypes, $matches);

        return array_key_exists(1, $matches) ? $matches[1] : 'word/document.xml';
    }

    /**
     * Get the name of the footer file for $index.
     *
     * @param int $index
     *
     * @return string
     */
    protected function getFooterName($index)
    {
        return sprintf('word/footer%d.xml', $index);
    }

    /**
     * Get the name of the relations file for document part.
     *
     * @param string $documentPartName
     *
     * @return string
     */
    protected function getRelationsName($documentPartName)
    {
        return 'word/_rels/' . pathinfo($documentPartName, PATHINFO_BASENAME) . '.rels';
    }

    protected function getNextRelationsIndex($documentPartName)
    {
        if (isset($this->tempDocumentRelations[$documentPartName])) {
            return substr_count($this->tempDocumentRelations[$documentPartName], '<Relationship');
        }

        return 1;
    }

    /**
     * @return string
     */
    protected function getDocumentContentTypesName()
    {
        return '[Content_Types].xml';
    }

    /**
     * Find the start position of the nearest table row before $offset.
     *
     * @param int $offset
     *
     * @throws \PhpOffice\PhpWord\Exception\Exception
     *
     * @return int
     */
    protected function findRowStart($offset)
    {
        $rowStart = strrpos($this->tempDocumentMainPart, '<w:tr ', ((strlen($this->tempDocumentMainPart) - $offset) * -1));

        if (!$rowStart) {
            $rowStart = strrpos($this->tempDocumentMainPart, '<w:tr>', ((strlen($this->tempDocumentMainPart) - $offset) * -1));
        }
        if (!$rowStart) {
            throw new Exception('Can not find the start position of the row to clone.');
        }

        return $rowStart;
    }

    /**
     * Find the end position of the nearest table row after $offset.
     *
     * @param int $offset
     *
     * @return int
     */
    protected function findRowEnd($offset)
    {
        return strpos($this->tempDocumentMainPart, '</w:tr>', $offset) + 7;
    }

    /**
     * Get a slice of a string.
     *
     * @param int $startPosition
     * @param int $endPosition
     *
     * @return string
     */
    protected function getSlice($startPosition, $endPosition = 0)
    {
        if (!$endPosition) {
            $endPosition = strlen($this->tempDocumentMainPart);
        }

        return substr($this->tempDocumentMainPart, $startPosition, ($endPosition - $startPosition));
    }

    /**
     * Replaces variable names in cloned
     * rows/blocks with indexed names
     *
     * @param int $count
     * @param string $xmlBlock
     *
     * @return string
     */
    protected function indexClonedVariables($count, $xmlBlock)
    {
        $results = array();
        for ($i = 1; $i <= $count; $i++) {
            $results[] = preg_replace('/\$\{(.*?)\}/', '\${\\1#' . $i . '}', $xmlBlock);
        }

        return $results;
    }

    /**
     * Raplaces variables with values from array, array keys are the variable names
     *
     * @param array $variableReplacements
     * @param string $xmlBlock
     *
     * @return string[]
     */
    protected function replaceClonedVariables($variableReplacements, $xmlBlock)
    {
        $results = array();
        foreach ($variableReplacements as $replacementArray) {
            $localXmlBlock = $xmlBlock;
            foreach ($replacementArray as $search => $replacement) {
                $localXmlBlock = $this->setValueForPart(self::ensureMacroCompleted($search), $replacement, $localXmlBlock, self::MAXIMUM_REPLACEMENTS_DEFAULT);
            }
            $results[] = $localXmlBlock;
        }

        return $results;
    }
}<|MERGE_RESOLUTION|>--- conflicted
+++ resolved
@@ -282,6 +282,18 @@
         $this->tempDocumentHeaders = $this->setValueForPart($search, $replace, $this->tempDocumentHeaders, $limit);
         $this->tempDocumentMainPart = $this->setValueForPart($search, $replace, $this->tempDocumentMainPart, $limit);
         $this->tempDocumentFooters = $this->setValueForPart($search, $replace, $this->tempDocumentFooters, $limit);
+    }
+
+    /**
+     * Set values from a one-dimensional array of "variable => value"-pairs.
+     *
+     * @param array $values
+     */
+    public function setValues(array $values)
+    {
+        foreach ($values as $macro => $replace) {
+            $this->setValue($macro, $replace);
+        }
     }
 
     private function getImageArgs($varNameWithArgs)
@@ -553,25 +565,7 @@
     }
 
     /**
-<<<<<<< HEAD
      * Returns count of all variables in template.
-=======
-     * Set values from a one-dimensional array of "variable => value"-pairs.
-     *
-     * @param array $values
-     *
-     * @return void
-     */
-    public function setValuesFromArray($values)
-    {
-        foreach ($values as $macro => $replace) {
-            $this->setValue($macro, $replace);
-        }
-    }
-
-    /**
-     * Returns array of all variables in template.
->>>>>>> bcfb3e86
      *
      * @return array
      */
@@ -660,21 +654,19 @@
     }
 
     /**
-     * Clone a table row and populates it's values from a two-dimensional array in a template document.
+     * Clones a table row and populates it's values from a two-dimensional array in a template document.
      *
      * @param string $search
-     * @param array $rows
-     *
-     * @return void
-     */
-    public function cloneRowFromArray($search, $rows)
-    {
-        $this->cloneRow($search, count($rows));
-
-        foreach ($rows as $rowKey => $rowData) {
-            $rowNumber = $rowKey+1;
-            foreach ($rowData as  $macro => $replace) {
-                $this->setValue($macro.'#'.$rowNumber,$replace);
+     * @param array $values
+     */
+    public function cloneRowAndSetValues($search, $values)
+    {
+        $this->cloneRow($search, count($values));
+
+        foreach ($values as $rowKey => $rowData) {
+            $rowNumber = $rowKey + 1;
+            foreach ($rowData as $macro => $replace) {
+                $this->setValue($macro . '#' . $rowNumber, $replace);
             }
         }
     }
