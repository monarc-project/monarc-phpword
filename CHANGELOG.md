--- conflicted
+++ resolved
@@ -13,11 +13,8 @@
 - TextBox: Ability to add textbox in section, header, and footer - @basjan @ivanlanin GH-228 GH-229
 - TextBox: Ability to add table inside textbox - @basjan GH-231
 - HTML: Ability to add elements to PHPWord object via html - @basjan GH-231
-<<<<<<< HEAD
 - ListItemRun: New element that can add a list item with inline formatting like a textrun - @basjan GH-235
-=======
 - Table: Ability to add table inside a cell (nested table) - @ivanlanin GH-149
->>>>>>> ded651d9
 
 ### Bugfixes
 
