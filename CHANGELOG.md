--- conflicted
+++ resolved
@@ -2,69 +2,8 @@
 
 This is the changelog between releases of PHPWord. Releases are listed in reverse chronological order with the latest version listed on top, while additions/changes in each release are listed in chronological order. Changes in each release are divided into three parts: added or change features, bugfixes, and miscellaneous improvements. Each line contains short information about the change made, the person who made it, and the related issue number(s) in GitHub.
 
-<<<<<<< HEAD
-## 0.12.0 - Not yet released
-
-This release added form fields (textinput, checkbox, and dropdown), drawing shapes (arc, curve, line, polyline, rect, oval), and basic 2D chart (pie, doughnut, bar, line, area, scatter, radar) elements along with some new styles. Basic MsDoc reader is introduced.
-
-### Features
-
-- Element: Ability to add drawing shapes (arc, curve, line, polyline, rect, oval) using new `Shape` element - @ivanlanin GH-123
-- Font: New `scale`, `spacing`, and `kerning` property of font style - @ivanlanin
-- Paragraph:  Added shading to the paragraph style for full width shading - @lrobert GH-264
-- RTF Writer: Support for sections, margins, and borders - @ivanlanin GH-249
-- Section: Ability to set paper size, e.g. A4, A3, and Legal - @ivanlanin GH-249
-- General: New `PhpWord::save()` method to encapsulate `IOFactory` - @ivanlanin
-- General: New `Shared\Converter` static class - @ivanlanin
-- Chart: Basic 2D chart (pie, doughnut, bar, line, area, scatter, radar) - @ivanlanin GH-278
-- Chart: 3D charts and ability to set width and height - @ivanlanin
-- FormField: Ability to add textinput, checkbox, and dropdown form elements - @ivanlanin GH-266
-- Setting: Ability to define document protection (readOnly, comments, trackedChanges, forms) - @ivanlanin
-- Setting: Ability to remove [Compatibility Mode] text in the MS Word title bar - @ivanlanin
-- SDT: Ability to add structured document tag elements (comboBox, dropDownList, date) - @ivanlanin
-- Paragraph: Support for paragraph with borders - @ivanlanin GH-294
-- Word2007 Writer : Support for RTL - @Progi1984 GH-331
-- MsDOC Reader: Basic MsDOC Reader - @Progi1984 GH-23 GH-287
-- "absolute" horizontal and vertical positioning of Frame - @basjan GH-302
-
-### Bugfixes
-
-- Fix rare PclZip/realpath/PHP version problem - @andrew-kzoo GH-261
-- `addHTML` encoding and ampersand fixes for PHP 5.3 - @bskrtich GH-270
-- Page breaks on titles and tables - @ivanlanin GH-274
-- Table inside vertical border does not rendered properly - @ivanlanin GH-280
-- `add<elementName>` of container should be case insensitive, e.g. `addToc` should be accepted, not only `addTOC` - @ivanlanin GH-294
-- Fix specific borders (and margins) were not written correctly in word2007 writer - @pscheit GH-327
-- "HTML is not a valid writer" exception while running "Sample_36_RTL.php" - @RomanSyroeshko GH-340
-- "addShape()" magic method in AbstractContainer is mistakenly named as "addObject()" - @GMTA GH-356
-- `Element\Section::setPageSizeW()` and `Element\Section::setPageSizeH()` were mentioned in the docs but not implemented.
-- Special Characters (ampersand) in Title break docx output - @RomanSyroeshko GH-401
-- `<th>` tag is closed with `</td>` tag: - @franzholz GH-438
-
-### Deprecated
-
-- `Element\Link::getTarget()` replaced by `Element\Link::getSource()`
-- `Element\Section::getSettings()` and `Element\Section::setSettings()` replaced by `Element\Section::getStyle()` and `Element\Section::setStyle()`
-- `Shared\Drawing` and `Shared\Font` merged into `Shared\Converter`
-- `DocumentProperties` replaced by `Metadata\DocInfo`
-- `Template` replaced by `TemplateProcessor`
-- `PhpWord->loadTemplate($filename)`
-
-### Miscellaneous
-
-- Docs: Add known issue on `README` about requirement for temporary folder to be writable and update `samples/index.php` for this requirement check - @ivanlanin GH-238
-- Docs: Correct elements.rst about Line - @chrissharkman GH-292
-- PclZip: Remove temporary file after used - @andrew-kzoo GH-265
-- Autoloader: Add the ability to set the autoloader options - @bskrtich GH-267
-- Element: Refactor elements to move set relation Id from container to element - @ivanlanin
-- Introduced CreateTemporaryFileException, CopyFileException - @RomanSyroeshko
-- Settings: added method to set user defined temporary directory - @RomanSyroeshko GH-310
-- Renamed `Template` into `TemplateProcessor` - @RomanSyroeshko GH-216
-- Reverted GH-51 - @RomanSyroeshko
-=======
 ## 0.11.2 - 10 December 2014
 - Add new-page function for PDF generation. For multiple PDF-backends - @chc88 GH-426
->>>>>>> d330e570
 
 ## 0.11.1 - 2 June 2014
 
